# The Pile Replication Code

<<<<<<< HEAD
The Pile is a large, diverse, open source language modelling data set that consists of many smaller datasets combined together. The objective is to obtain text from as many modalities as possible to ensure that models trained using The Pile will have much broader generalization abilities.
=======
## The official website for the the Pile is [here](http://pile.eleuther.ai/).

The Pile is a large, diverse, open source language modelling data set that consists of many smaller datasets combined together. The objective is to obtain text from as many modalities as possible to ensure that models trained using The Pile will have much broader generalization abilities. We are currently developing Version 1, with an ultimate goal of 1 TiB of English text. After the completion of Version 1, our next goal is a fully-multilingual, 10TiB text dataset.
>>>>>>> 1339fb6d

**This repository is for replicating or making variants of the Pile. IF YOU ARE HERE TO USE THE PILE DATASET, THIS REPO IS PROBABLY NOT WHAT YOU ARE LOOKING FOR. A copy of the Pile can be downloaded [here](https://the-eye.eu/public/AI/pile/).**

|    Component    | Raw Size |Weight|Epochs|Effective Size|Mean Document Size|
|-----------------|----------|------|-----:|--------------|------------------|
|[Pile-CC](https://github.com/leogao2/commoncrawl_downloader)      |227.12 GiB|18.11%|   1.0|227.12 GiB    |4.33 KiB          |
|[PubMed Central](https://github.com/EleutherAI/pile-pubmedcentral)   |90.27 GiB |14.40%|   2.0|180.55 GiB    |30.55 KiB         |
|[Books3](https://twitter.com/theshawwn/status/1320282149329784833)        |100.96 GiB|12.07%|   1.5|151.44 GiB    |538.36 KiB        |
|[OpenWebText2](https://github.com/EleutherAI/openwebtext2)     |62.77 GiB |10.01%|   2.0|125.54 GiB    |3.85 KiB          |
|[ArXiv](https://gist.github.com/leogao2/e09b64eae3b987925ccf3b86401624c6)            |56.21 GiB |8.96% |   2.0|112.42 GiB    |46.61 KiB         |
|[Github](https://github.com/EleutherAI/github-downloader)           |95.16 GiB |7.59% |   1.0|95.16 GiB     |5.25 KiB          |
|[FreeLaw](https://github.com/thoppe/The-Pile-FreeLaw)          |51.15 GiB |6.12% |   1.5|76.73 GiB     |15.06 KiB         |
|[StackExchange](https://github.com/EleutherAI/stackexchange-dataset)    |32.20 GiB |5.13% |   2.0|64.39 GiB     |2.16 KiB          |
|[USPTO Backgrounds](https://github.com/EleutherAI/pile-uspto)            |22.90 GiB |3.65% |   2.0|45.81 GiB     |4.08 KiB          |
|[PubMed Abstracts](https://github.com/thoppe/The-Pile-PubMed) |19.26 GiB |3.07% |   2.0|38.53 GiB     |1.30 KiB          |
|[Gutenberg (PG-19)](https://github.com/deepmind/pg19)|10.88 GiB |2.17% |   2.5|27.19 GiB     |398.73 KiB        |
|[OpenSubtitles](https://github.com/sdtblck/Opensubtitles_dataset)    |12.98 GiB |1.55% |   1.5|19.47 GiB     |30.48 KiB         |
|[Wikipedia (en)](https://github.com/noanabeshima/wikipedia-downloader)   |6.38 GiB  |1.53% |   3.0|19.13 GiB     |1.11 KiB          |
|[DM Mathematics](https://github.com/deepmind/mathematics_dataset)   |7.75 GiB  |1.24% |   2.0|15.49 GiB     |8.00 KiB          |
|[Ubuntu IRC](https://github.com/EleutherAI/pile-ubuntu-irc)       |5.52 GiB  |0.88% |   2.0|11.03 GiB     |545.48 KiB        |
|[BookCorpus2](https://github.com/shawwn/scrap/blob/master/epub2txt-all)       |6.30 GiB  |0.75% |   1.5|9.45 GiB      |369.87 KiB        |
|[EuroParl](https://github.com/thoppe/The-Pile-EuroParl)         |4.59 GiB  |0.73% |   2.0|9.17 GiB      |68.87 KiB         |
|[HackerNews](https://github.com/EleutherAI/hn-scraper)       |3.90 GiB  |0.62% |   2.0|7.80 GiB      |4.92 KiB          |
|[YoutubeSubtitles](https://github.com/sdtblck/youtube_subtitle_dataset) |3.73 GiB  |0.60% |   2.0|7.47 GiB      |22.55 KiB         |
|[PhilPapers](https://github.com/thoppe/The-Pile-PhilPapers)       |2.38 GiB  |0.38% |   2.0|4.76 GiB      |73.37 KiB         |
|[NIH ExPorter](https://github.com/thoppe/The-Pile-NIH-ExPORTER)     |1.89 GiB  |0.30% |   2.0|3.79 GiB      |2.11 KiB          |
|[Enron Emails](https://github.com/EleutherAI/pile-enron-emails)     |0.88 GiB  |0.14% |   2.0|1.76 GiB      |1.78 KiB          |
|**Total**        |          |      |      |1254.20 GiB   |5.91 KiB          |


(Epochs refers to the number of epochs elapsed after 1.2TB)


## Usage


Install:

```
pip install -e .
```

### To replicate pile

```
python the_pile/pile.py --interleave_output 30 --using pile_reprod
```

Use the pass 2 script [here](https://github.com/EleutherAI/The-Pile/tree/master/processing_scripts) to complete shuffling.


### Other

To force download all data:
```
python the_pile/pile.py --force_download
```

To generate fasttext training data for CC filtering (OWT2 only):
```
sudo apt install build-essential
python the_pile/pile.py --using owt2 --make_fasttext 
```

## Manual Download Components

The following components need manual downloading. Either download them or comment out from `pile.py`. 

 - **Bibliotik**: `books3.tar.gz` needs to be in the current directory. Download temporarily unavailable.

## Workflow

To propose a new dataset be added to the Pile, [open an issue](https://github.com/EleutherAI/The-Pile/issues/new). Your issue should include a description of the dataset, its size, what language(s) it is in, a link to the data, and any other relevant information. If a project manger approves your proposal, they will change its label to [![Datasets](https://img.shields.io/github/labels/EleutherAI/The-Pile/Dataset)](https://github.com/EleutherAI/The-Pile/labels/Dataset) and add it to [![Project: Datasets](https://img.shields.io/badge/Project-Datasets-lightgrey)](https://github.com/EleutherAI/The-Pile/projects/2). Datasets that we elect to not include in the current version of the Pile will receive a [![Deferred](https://img.shields.io/github/labels/EleutherAI/The-Pile/Deferred%20to%20v2)](https://github.com/EleutherAI/The-Pile/labels/Deferred%20to%20v2) or [![Declined](https://img.shields.io/github/labels/EleutherAI/The-Pile/Declined)](https://github.com/EleutherAI/The-Pile/labels/Declined) label. While we welcome multilingual  datasets and plan on including non-English datasets in the future, the initial release of the Pile will be English-only and all submissions of non-English datasets will be deferred.

To claim responsibility for implementing an unclaimed dataset, leave a comment on one of our unassigned issues. Once an dataset has been assigned to you, make the necessary changes to `datsets.py` and `pile.py` in a fork and submit a pull request. If you require, you can also submit a script for processing the data as shown [here](https://github.com/EleutherAI/pile_enron_emails).

To raise an issue that is not proposing a new dataset, open an issue with the tag [![Feature Request](https://img.shields.io/github/labels/EleutherAI/The-Pile/Feature%20Request)](https://github.com/EleutherAI/The-Pile/labels/Feature%20Request) or [![Bug](https://img.shields.io/github/labels/EleutherAI/The-Pile/Bug)](https://github.com/EleutherAI/The-Pile/labels/Bug) as appropriate.

Data ready for final implementation should meet the following criteria:

- The data must be in [lm_dataformat](https://github.com/leogao2/lm_dataformat/) format.
- The data must be shuffled.

**In preparation for the initial release, we are no longer accepting additions to the *master* branch. If you would like to contribute a dataset, please submit the pull request to the *Version2* branch.**<|MERGE_RESOLUTION|>--- conflicted
+++ resolved
@@ -1,12 +1,9 @@
 # The Pile Replication Code
 
-<<<<<<< HEAD
-The Pile is a large, diverse, open source language modelling data set that consists of many smaller datasets combined together. The objective is to obtain text from as many modalities as possible to ensure that models trained using The Pile will have much broader generalization abilities.
-=======
 ## The official website for the the Pile is [here](http://pile.eleuther.ai/).
 
-The Pile is a large, diverse, open source language modelling data set that consists of many smaller datasets combined together. The objective is to obtain text from as many modalities as possible to ensure that models trained using The Pile will have much broader generalization abilities. We are currently developing Version 1, with an ultimate goal of 1 TiB of English text. After the completion of Version 1, our next goal is a fully-multilingual, 10TiB text dataset.
->>>>>>> 1339fb6d
+The Pile is a large, diverse, open source language modelling data set that consists of many smaller datasets combined together. The objective is to obtain text from as many modalities as possible to ensure that models trained using The Pile will have much broader generalization abilities.
+
 
 **This repository is for replicating or making variants of the Pile. IF YOU ARE HERE TO USE THE PILE DATASET, THIS REPO IS PROBABLY NOT WHAT YOU ARE LOOKING FOR. A copy of the Pile can be downloaded [here](https://the-eye.eu/public/AI/pile/).**
 

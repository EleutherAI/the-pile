import abc
import os
import lm_dataformat as lmd
import json
from tqdm import tqdm

from utils import *

class Dataset(abc.ABC):
    @abc.abstractmethod
    def name(self):
        """ Human-readable name of the dataset """
        pass

    @abc.abstractmethod
    def documents(self):
        """ A generator producing all documents in the dataset. """
        pass

    @abc.abstractmethod
    def clean(self):
        """ Remove any dataset files. """
        pass
    
    def size(self):
        """ Return an estimate of the dataset size. Implementations may use a faster, less accurate estimate. """

        size = sum(map(utf8len, tqdm(self.documents())))
        print(self.name(), size)
        return size
    
    def num_docs(self):
        """ Return an estimate of the number of documents in the dataset. Implementations may use a faster, less accurate estimate. """

        size = len(list(map(lambda x: None, tqdm(self.documents()))))
        return size


class WikipediaDataset(Dataset):
    def name(self):
        return "Wikipedia (en)"

    def _download(self):
        if not os.path.exists('components/wikipedia_en'):
            sh("""
            git clone https://github.com/noanabeshima/wikipedia-downloader/ components/wikipedia_en
            cd components/wikipedia_en
            virtualenv env
            . env/bin/activate
            bash install_requirements.sh
            python main.py
            """)

    def documents(self):
        self._download()

        for file in ls('components/wikipedia_en/output'):
            ob = json.loads(fread(file))
            yield from ob

    def clean(self):
        if os.path.exists('components/wikipedia_en'):
            sh("""
            rm -rf components/wikipedia_en
            """)
    
    def size(self):
        self._download()
        return sum(os.path.getsize(f) for f in ls('components/wikipedia_en/output'))
    
    def num_docs(self):
        return 6033151


class OpensubtitlesDataset(Dataset):
    def name(self):
        return "OpenSubtitles"

    def _download(self):
        if not os.path.exists('components/opensubtitles'):
            sh("""
            git clone https://github.com/sdtblck/Opensubtitles_dataset components/opensubtitles
            cd components/opensubtitles
            virtualenv env
            . env/bin/activate
            pip install -r requirements.txt
            python3 parse_opensubtitle_xml.py
            """)

    def documents(self):
        self._download()

        yield from lmd.Reader('components/opensubtitles/out').stream_data()

    def clean(self):
        if os.path.exists('components/opensubtitles'):
            sh("""
            rm -rf components/opensubtitles
            """)

    def size(self):
        return 13940478112

    def num_docs(self):
        return 446612


class BookCorpusDataset(Dataset):
    def name(self):
        return "BookCorpus"

    def _download(self):
        if not os.path.exists('components/bookcorpus/nometa'):
            sh("""
            mkdir -p components/bookcorpus
            cd components/bookcorpus

            wget -nc http://battle.shawwn.com/sdb/books1/books1.tar.gz
            tar xf books1.tar.gz
            """)
            sha256sum('components/bookcorpus/books1.tar.gz')

    def documents(self):
        self._download()

        yield from map(fread, ls('components/bookcorpus/books1/epubtxt'))

    def clean(self):
        if os.path.exists('components/bookcorpus'):
            sh("""
            rm -rf components/bookcorpus
            """)

    def size(self):
        return 6767414779
    
    def num_docs(self):
        return 17868


class OpenWebTextDataset(Dataset):
    def name(self):
        return "OpenWebText"

    def _download(self):
        if not os.path.exists('components/openwebtext'):
            sh("""
            mkdir -p components/openwebtext
            cd components/openwebtext
            virtualenv env
            . env/bin/activate
            pip install gdown
            gdown https://drive.google.com/uc?id=1EA5V0oetDCOke7afsktL_JDQ-ETtNOvx
            tar xf openwebtext.tar.xz
            """)
            sha256sum('components/openwebtext/openwebtext.tar.xz','9fe39d154c5bc67da8c359415372b79510eb1e2edb0d035fe4f7fc3a732b9336')

    def documents(self):
        self._download()

        yield from lmd.Reader('components/openwebtext/openwebtext').stream_data()

    def clean(self):
        if os.path.exists('components/openwebtext'):
            sh("""
            rm -rf components/openwebtext
            """)
    
    def size(self):
        return 39757465434
    
    def num_docs(self):
        return 8013769


class GutenbergDataset(Dataset):
    def name(self):
        return "Gutenberg (PG-19)"

    def _download(self):
        if not os.path.exists('components/gutenberg'):
            sh("""
            mkdir -p components/gutenberg
            cd components/gutenberg
            virtualenv env
            . env/bin/activate
            pip install gsutil
            mkdir -p pg19_train
            gsutil -m rsync gs://deepmind-gutenberg/train ./pg19_train

            """)

    def documents(self):
        self._download()

        yield from map(fread, ls('components/gutenberg/pg19_train'))

    def clean(self):
        if os.path.exists('components/gutenberg'):
            sh("""
            rm -rf components/gutenberg
            """)
    
    def size(self):
        self._download()
        return sum(os.path.getsize(f) for f in ls('components/gutenberg/pg19_train'))
    
    def num_docs(self):
        return 28602


class DMMathDataset(Dataset):
    def name(self):
        return "DM Mathematics"

    def _download(self):
        if not os.path.exists('components/dm_math'):
            sh("""
            mkdir -p components/dm_math
            cd components/dm_math
            virtualenv env
            . env/bin/activate
            pip install gsutil
            gsutil -m rsync gs://mathematics-dataset/ $PWD
            tar xf mathematics_dataset-v1.0.tar.gz
            """)
            sha256sum('components/dm_math/mathematics_dataset-v1.0.tar.gz', 'def638343403cb9ed60437d6b684c859dd23b72779f5cc5661b0a31e67c58576')

    def documents(self):
        self._download()

        yield from concat(
            map(
                lambda x: map(fread, ls('components/dm_math/mathematics_dataset-v1.0/train-' + x)), 
                ['easy', 'medium', 'hard'])
        )

    def clean(self):
        if os.path.exists('components/dm_math'):
            sh("""
            rm -rf components/dm_math
            """)

    def size(self):
        return 8316165951

    def num_docs(self):
        return 168


class EnronEmailsDataset(Dataset):
    def name(self):
        return "Enron Emails"

    def _download(self):
        if not os.path.exists('components/enron_emails'):
            sh("""
            mkdir -p components/enron_emails
            cd components/enron_emails
            git clone https://github.com/EleutherAI/pile_enron_emails .
            virtualenv env
            . env/bin/activate
            pip install -r requirements.txt
            python main.py
            """)
            sha256sum('components/enron_emails/enron_mail_20150507.tar.gz', 'b3da1b3fe0369ec3140bb4fbce94702c33b7da810ec15d718b3fadf5cd748ca7')

    def documents(self):
        self._download()

        yield from lmd.Reader('components/enron_emails/out').stream_data()

    def clean(self):
        if os.path.exists('components/enron_emails'):
            sh("""
            rm -rf components/enron_emails
            """)

    def size(self):
        return 945212874
    
    def num_docs(self):
        return 517401


class LiteroticaDataset(Dataset):
    """ Source: https://www.reddit.com/r/literotica/comments/6xvxvh/i_downloaded_all_380000_stories_on_literotica/?utm_source=share&utm_medium=ios_app&utm_name=iossmf """
    def name(self):
        return "Literotica"

    def _download(self):
        if not os.path.exists('components/literotica'):
            sh("""
            mkdir -p components/literotica
            cd components/literotica
            virtualenv env
            . env/bin/activate
            pip install gdown
            gdown https://drive.google.com/uc?id=0B5J6A3VOJQjGTUt5cm9XMV80cmc
            tar xf liter.tar.gz
            """)
            sha256sum('components/literotica/liter.tar.gz', '9b54711a9df7b0a9512fd4e4d15f7295908791cab514610f5d0c65acd079ec59')

    def documents(self):
        self._download()

        yield from map(fread, ls('components/literotica/liter/story_text'))

    def clean(self):
        if os.path.exists('components/literotica'):
            sh("""
            rm -rf components/literotica
            """)

    def size(self):
        return 9456345155
    
    def num_docs(self):
        return 378553


class BibliotikDataset(Dataset):
    def name(self):
        return "Bibliotik"

    def _download(self):

        if not os.path.exists('components/bibliotik'):
            if not os.path.exists('books3.tar.gz'):
                raise AssertionError('Must download books3.tar.gz manually!')

            sh("""
            mkdir -p components/bibliotik
            cd components/bibliotik

            mv ../../books3.tar.gz .
            tar xf books3.tar.gz
            """)
            sha256sum('components/bibliotik/books3.tar.gz', '016b90fa6b8507328b6a90d13b0f68c2b87dfd281b35e449a1d466fd9eebc14a')

    def documents(self):
        self._download()

        yield from map(fread, flatMap(ls, ls('components/bibliotik/books3/the-eye.eu/public/Books/Bibliotik')))

    def clean(self):
        if os.path.exists('components/bibliotik'):
            sh("""
            rm -rf components/bibliotik
            """)

    def size(self):
        return 108404259563
    
    def num_docs(self):
        return 196640


class CORD19Dataset(Dataset):
    def name(self):
        return "CORD-19"

    def _download(self):

        if not os.path.exists('components/cord19'):
            if not os.path.exists('document_parses'):
                raise AssertionError('Must download document_parses manually!')

            sh("""
            mkdir -p components/cord19
            cd components/cord19

            git clone https://github.com/EleutherAI/pile_cord19 .
            virtualenv env
            . env/bin/activate

            mv ../../document_parses .

            pip install -r requirements.txt
            python main.py
            """)

    def documents(self):
        self._download()

        yield from lmd.Reader('components/cord19/out').stream_data()

    def clean(self):
        if os.path.exists('components/cord19'):
            sh("""
            rm -rf components/cord19
            """)
    
    def size(self):
        return 4573360967
    
    def num_docs(self):
        return 174560


class UbuntuIRCDataset(Dataset):
    def name(self):
        return "Ubuntu IRC"

    def _download(self):
        if not os.path.exists('components/ubuntu_irc'):
            sh("""
            mkdir -p components/ubuntu_irc
            cd components/ubuntu_irc
            virtualenv env
            . env/bin/activate
            pip install gdown
            gdown https://drive.google.com/uc?id=1W2AN0UKS5Xw1SuIuqPvY7bza6zEzADy7
            """)
            sha256sum('components/ubuntu_irc/ubuntu_irc_until_2020_9_4.jsonl.zst', '1f5374cb61819dcf4386e5d9d9e39ca2d64b13863badd9b4f7150db068451e60')

    def documents(self):
        self._download()

        yield from lmd.Reader('components/ubuntu_irc/ubuntu_irc_until_2020_9_4.jsonl.zst').stream_data()

    def clean(self):
        if os.path.exists('components/ubuntu_irc'):
            sh("""
            rm -rf components/ubuntu_irc
            """)
    
    def size(self):
        return 5923631555
    
    def num_docs(self):
        return 354


class ArXivDataset(Dataset):
    def name(self):
        return "ArXiv"

    def _download(self):
        if not os.path.exists('components/arxiv'):
            sh("""
            mkdir -p components/arxiv
            cd components/arxiv
            wget https://battle.shawwn.com/sdb/arxiv/2020-09-08-arxiv-extracts-nofallback-until-2007-068.tar.gz
            tar xf 2020-09-08-arxiv-extracts-nofallback-until-2007-068.tar.gz
            """)

    def documents(self):
        self._download()

        yield from map(fread, ls('components/arxiv/documents'))

    def clean(self):
        if os.path.exists('components/arxiv'):
            sh("""
            rm -rf components/arxiv
            """)

    def size(self):
        return 60353358395
    
    def num_docs(self):
        return 1264405


class PubMedDataset(Dataset):
    def name(self):
        return "PubMed Abstracts"

    def _download(self):
        if not os.path.exists('components/pubmed'):
            sh("""
            mkdir -p components/pubmed
            cd components/pubmed
            virtualenv env
            . env/bin/activate
            pip install gdown
            gdown https://drive.google.com/uc?id=1k1DBISbB04KMbHGZplbMCrTdKbLxLXQi
            """)
            sha256sum('components/pubmed/PUBMED_title_abstracts_2019_baseline.jsonl.zst', '15c26a83ac2b11378b8e6ba5a16bab92428de29bacb85709834948cfcf1f029b')

    def documents(self):
        self._download()

        yield from lmd.Reader('components/pubmed/PUBMED_title_abstracts_2019_baseline.jsonl.zst').stream_data()

    def clean(self):
        if os.path.exists('components/pubmed'):
            sh("""
            rm -rf components/pubmed
            """)

    def size(self):
        return 20684050384
    
    def num_docs(self):
        return 15518009


class ExPorterDataset(Dataset):
    def name(self):
        return "NIH ExPorter"

    def _download(self):
        if not os.path.exists('components/exporter'):
            sh("""
            mkdir -p components/exporter
            cd components/exporter
            virtualenv env
            . env/bin/activate
            pip install gdown
            gdown https://drive.google.com/uc?id=11mO-0LuL2YeKoqqWXyHPHf3d2ODnjVPP
            """)
            sha256sum('components/exporter/NIH_ExPORTER_awarded_grant_text.jsonl.zst', 'be7fc69b9a3652391b6567891b99277ac99e7dfd5892ba19cb312f909357c458')

    def documents(self):
        self._download()

        yield from lmd.Reader('components/exporter/NIH_ExPORTER_awarded_grant_text.jsonl.zst').stream_data()

    def clean(self):
        if os.path.exists('components/exporter'):
            sh("""
            rm -rf components/exporter
            """)
    
    def size(self):
        return 2034579138
    
    def num_docs(self):
        return 939661


<<<<<<< HEAD

class FreeLawDataset(Dataset):
    def name(self):
        return "FreeLaw"

    def _download(self):
        if not os.path.exists('components/freelaw'):
            sh("""
            mkdir -p components/freelaw
            cd components/freelaw
            virtualenv env
            . env/bin/activate
            pip install gdown
            gdown https://drive.google.com/uc?id=1L-x3g3V888gHNUVHQWDkJBJHs5N02Kjz
            """)
            sha256sum('components/freelaw/FreeLaw_Opinions.jsonl.zst', '7d7ba907cf397e8585bb3ef148b3e9678edbf142b2247460f907c16aecbaed2d')
=======
class StackexchangeDataset(Dataset):
    def name(self):
        return "Stackexchange"

    def _download(self):
        if not os.path.exists('components/stackexchange'):
            sh("""
            git clone https://github.com/EleutherAI/stackexchange_dataset components/stackexchange
            cd components/stackexchange
            virtualenv env
            . env/bin/activate
            pip install -r requirements.txt
            python3 main.py --names all
            """)
>>>>>>> bd207f40

    def documents(self):
        self._download()

<<<<<<< HEAD
        yield from lmd.Reader('components/freelaw/FreeLaw_Opinions.jsonl.zst').stream_data()

    def clean(self):
        if os.path.exists('components/freelaw'):
            sh("""
            rm -rf components/freelaw
            """)
    
    def size(self):
        return 54923939791
    
    def num_docs(self):
        return 3562015
=======
        yield from map(fread, ls('components/stackexchange/out'))

    def clean(self):
        if os.path.exists('components/stackexchange/out'):
            sh("""
            rm -rf components/stackexchange/out
            """)

    def size(self):
        return sum(os.path.getsize(f) for f in ls('components/stackexchange/out'))

    def num_docs(self):
        return len(os.listdir('components/stackexchange/out'))
>>>>>>> bd207f40
<|MERGE_RESOLUTION|>--- conflicted
+++ resolved
@@ -531,7 +531,33 @@
         return 939661
 
 
-<<<<<<< HEAD
+class StackExchangeDataset(Dataset):
+    def name(self):
+        return "StackExchange"
+
+    def _download(self):
+        if not os.path.exists('components/stackexchange'):
+            sh("""
+            git clone https://github.com/EleutherAI/stackexchange_dataset components/stackexchange
+            cd components/stackexchange
+            virtualenv env
+            . env/bin/activate
+            pip install -r requirements.txt
+            pip install requests
+            python3 main.py --names all
+            """)
+
+    def documents(self):
+        self._download()
+
+        yield from map(fread, ls('components/stackexchange/out'))
+
+    def clean(self):
+        if os.path.exists('components/stackexchange/out'):
+            sh("""
+            rm -rf components/stackexchange/out
+            """)
+
 
 class FreeLawDataset(Dataset):
     def name(self):
@@ -548,27 +574,10 @@
             gdown https://drive.google.com/uc?id=1L-x3g3V888gHNUVHQWDkJBJHs5N02Kjz
             """)
             sha256sum('components/freelaw/FreeLaw_Opinions.jsonl.zst', '7d7ba907cf397e8585bb3ef148b3e9678edbf142b2247460f907c16aecbaed2d')
-=======
-class StackexchangeDataset(Dataset):
-    def name(self):
-        return "Stackexchange"
-
-    def _download(self):
-        if not os.path.exists('components/stackexchange'):
-            sh("""
-            git clone https://github.com/EleutherAI/stackexchange_dataset components/stackexchange
-            cd components/stackexchange
-            virtualenv env
-            . env/bin/activate
-            pip install -r requirements.txt
-            python3 main.py --names all
-            """)
->>>>>>> bd207f40
-
-    def documents(self):
-        self._download()
-
-<<<<<<< HEAD
+
+    def documents(self):
+        self._download()
+
         yield from lmd.Reader('components/freelaw/FreeLaw_Opinions.jsonl.zst').stream_data()
 
     def clean(self):
@@ -581,19 +590,4 @@
         return 54923939791
     
     def num_docs(self):
-        return 3562015
-=======
-        yield from map(fread, ls('components/stackexchange/out'))
-
-    def clean(self):
-        if os.path.exists('components/stackexchange/out'):
-            sh("""
-            rm -rf components/stackexchange/out
-            """)
-
-    def size(self):
-        return sum(os.path.getsize(f) for f in ls('components/stackexchange/out'))
-
-    def num_docs(self):
-        return len(os.listdir('components/stackexchange/out'))
->>>>>>> bd207f40
+        return 3562015
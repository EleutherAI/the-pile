--- conflicted
+++ resolved
@@ -68,12 +68,8 @@
 ]
 
 datasets_new = []
-<<<<<<< HEAD
-target_size = 800 * 1024 * 1024 * 1024
-=======
 target_size = 950 * 1024 * 1024 * 1024
 train_chars = 1200 * 1024 * 1024 * 1024
->>>>>>> a27af7c0
 for dsets, tgt_frac in datasets:
     dsets_size_wt = sum([x.size()*w for x, w in dsets])
     dsets_twt     = sum([w          for _, w in dsets])
@@ -205,15 +201,9 @@
 
         profiler = Profiler(profile=self.profile)
         while True:
-<<<<<<< HEAD
-            chunk = random.choices(population=datasets, weights=weights, k=1000)
-            for dset in chunk:
-                doc = next(dset)
-=======
             chunk = self.rnd.choices(population=datasets, weights=weights, k=1000)
             for name, dset in chunk:
                 doc, meta = profiler.measured_next(name, dset)
->>>>>>> a27af7c0
 
                 size = utf8len(doc)
                 total_bytes += size
@@ -234,8 +224,6 @@
         return self.dataset_bytes
 
 
-<<<<<<< HEAD
-=======
 class ThePile(Dataset):
     def name(self):
         return "The Pile"
@@ -284,26 +272,13 @@
         return self.limit_size
 
 
->>>>>>> a27af7c0
 def preprocess_for_fasttext(x):
     return x.replace('\n', ' ').replace('\r', ' ')[:4000][-1500:]
 
 
 import collections
 import argparse
-<<<<<<< HEAD
-
-parser = argparse.ArgumentParser(description='Process some integers.')
-parser.add_argument('--download', action='store_true', help='force download all')
-parser.add_argument('--make_fasttext', action='store_true', help='make data for fasttext')
-parser.add_argument('--make_fasttext_wt_only', action='store_true', help='make data for fasttext using only OpenWebText2Dataset')
-parser.add_argument('--make_analysis', action='store_true', help='make analysis data')
-parser.add_argument('--profile', action='store_true', help='turn on profiler')
-
-args = parser.parse_args()
-=======
 import json
->>>>>>> a27af7c0
 
 def make_fasttext(pile, keep_frac):
     with open('fasttext_pile.txt', 'w') as fh, open('pile_sample.txt', 'w') as fh2:
@@ -369,8 +344,6 @@
 
         pbar.close()
 
-<<<<<<< HEAD
-=======
 
 def docs_for_dedupe():
     # format: ((priority, offset, sha256sum), document)
@@ -379,7 +352,6 @@
         yield (100, i, sha256str(doc)), doc
 
 
->>>>>>> a27af7c0
 if __name__ == '__main__':
 
     parser = argparse.ArgumentParser(description='Process some integers.')
@@ -397,16 +369,12 @@
 
     args = parser.parse_args()
     random.seed(42)
-<<<<<<< HEAD
-    print(mk_table(datasets))
-=======
 
     if args.using != 'pile_reprod_no_cc':
         # add CC
         datasets.append((CommonCrawlDataset(), 1.))
 
     print(mk_table(datasets, parse_size(args.read_amount)))
->>>>>>> a27af7c0
 
     if args.using == 'pile_reprod' or args.using == 'pile_reprod_no_cc':
         pile = PileReplication(datasets, parse_size(args.read_amount), profile=args.profile)
@@ -424,12 +392,6 @@
     if args.force_download:
         for dset, _ in datasets:
             dset._download()
-<<<<<<< HEAD
-    if args.make_fasttext:
-        make_fasttext(pile.documents(), 0.1)
-    elif args.make_fasttext_wt_only:
-        make_fasttext(dataset_tqdm(OpenWebText2Dataset()), 1)
-=======
     
     if args.limit:
         size_limit = parse_size(args.limit)
@@ -464,5 +426,4 @@
         pbar = tqdm(total=pile.size(), unit="B", unit_scale=1)
         for doc, meta in pile.documents():
             pbar.update(utf8len(doc))
-        pbar.close()
->>>>>>> a27af7c0
+        pbar.close()